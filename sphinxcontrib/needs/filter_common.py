--- conflicted
+++ resolved
@@ -19,17 +19,6 @@
 
 
 class FilterBase(Directive):
-<<<<<<< HEAD
-    def sort_by(argument):
-        return directives.choice(argument, ("status", "id"))
-
-    base_option_spec = {'status': directives.unchanged_required,
-                        'tags': directives.unchanged_required,
-                        'types': directives.unchanged_required,
-                        'filter': directives.unchanged_required,
-                        'sort_by': sort_by,
-                        'export_id': directives.unchanged_required}
-=======
     base_option_spec = {
         "status": directives.unchanged_required,
         "tags": directives.unchanged_required,
@@ -37,7 +26,6 @@
         "filter": directives.unchanged_required,
         "sort_by": directives.unchanged,
     }
->>>>>>> 727017aa
 
     def collect_filter_attributes(self):
         tags = str(self.options.get("tags", ""))
